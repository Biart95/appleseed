
//
// This source file is part of appleseed.
// Visit http://appleseedhq.net/ for additional information and resources.
//
// This software is released under the MIT license.
//
// Copyright (c) 2014 Esteban Tovagliari, The appleseedhq Organization
//
// Permission is hereby granted, free of charge, to any person obtaining a copy
// of this software and associated documentation files (the "Software"), to deal
// in the Software without restriction, including without limitation the rights
// to use, copy, modify, merge, publish, distribute, sublicense, and/or sell
// copies of the Software, and to permit persons to whom the Software is
// furnished to do so, subject to the following conditions:
//
// The above copyright notice and this permission notice shall be included in
// all copies or substantial portions of the Software.
//
// THE SOFTWARE IS PROVIDED "AS IS", WITHOUT WARRANTY OF ANY KIND, EXPRESS OR
// IMPLIED, INCLUDING BUT NOT LIMITED TO THE WARRANTIES OF MERCHANTABILITY,
// FITNESS FOR A PARTICULAR PURPOSE AND NONINFRINGEMENT. IN NO EVENT SHALL THE
// AUTHORS OR COPYRIGHT HOLDERS BE LIABLE FOR ANY CLAIM, DAMAGES OR OTHER
// LIABILITY, WHETHER IN AN ACTION OF CONTRACT, TORT OR OTHERWISE, ARISING FROM,
// OUT OF OR IN CONNECTION WITH THE SOFTWARE OR THE USE OR OTHER DEALINGS IN
// THE SOFTWARE.
//

// Interface header.
#include "closures.h"

// appleseed.renderer headers.
#include "renderer/global/globallogger.h"

// appleseed.foundation headers.
#include "foundation/image/colorspace.h"
#include "foundation/utility/otherwise.h"

// OSL headers.
#include <OSL/genclosure.h>
#include <OSL/oslclosure.h>

using namespace foundation;
using namespace renderer;

namespace renderer
{
namespace
{
    //
    // Closure parameters.
    //

    struct EmptyClosureParams {};

    struct AshikhminShirleyClosureParams
    {
        OSL::Vec3   N;
        OSL::Vec3   T;
        OSL::Color3 kd;
        OSL::Color3 ks;
        float       nu;
        float       nv;
    };

    struct LambertClosureParams
    {
        OSL::Vec3 N;
    };

    struct MicrofacetBRDFClosureParams
    {
        OSL::Vec3   N;
        float       glossiness;
    };

    struct RefractionClosureParams
    {
        OSL::Vec3   N;
        float       from_ior;
        float       to_ior;
    };

    struct ReflectionClosureParams
    {
        OSL::Vec3 N;
    };

    struct TranslucentClosureParams
    {
        OSL::Vec3 N;
    };
}


//
// CompositeClosure class implementation.
// 

<<<<<<< HEAD
CompositeClosure::CompositeClosure(
    const OSL::ClosureColor* Ci)
  : m_num_closures(0)
  , m_num_bytes(0)
=======
CompositeClosure::CompositeClosure(const OSL::ClosureColor* ci)
>>>>>>> 6da83601
{
    process_closure_tree(ci, Color3f(1.0f));

    // Compute sum of weights.
    double total_weight = 0.0;
    for (size_t i = 0, e = num_closures(); i != e; ++i)
        total_weight += m_weights[i];

    // Normalize weights.
    for (size_t i = 0, e = num_closures(); i != e; ++i)
        m_weights[i] /= total_weight;

    // Build CDF.
    m_cdf.reserve(num_closures());
    for (size_t i = 0, e = num_closures(); i != e; ++i)
        m_cdf.insert(i, closure_weight(i));
    m_cdf.prepare();
}

size_t CompositeClosure::choose_closure(const double w) const
{
    return m_cdf.sample(w).first;
}

void CompositeClosure::process_closure_tree(
    const OSL::ClosureColor*    closure, 
    const Color3f&              weight)
{
    if (!closure)
        return;

    switch (closure->type)
    {
      case OSL::ClosureColor::MUL:
        {
            const OSL::ClosureMul* c = reinterpret_cast<const OSL::ClosureMul*>(closure);
            const Color3f w = weight * Color3f(c->weight.x, c->weight.y, c->weight.z);
            process_closure_tree(c->closure, w);
        }
        break;

      case OSL::ClosureColor::ADD:
        {
            const OSL::ClosureAdd* c = reinterpret_cast<const OSL::ClosureAdd*>(closure);
            process_closure_tree(c->closureA, weight);
            process_closure_tree(c->closureB, weight);
        }
        break;

      case OSL::ClosureColor::COMPONENT:
        {
            const OSL::ClosureComponent* c = reinterpret_cast<const OSL::ClosureComponent*>(closure);
            const Color3f w = weight * Color3f(c->w.x, c->w.y, c->w.z);

            switch (c->id)
            {
              case AshikhminShirleyID:
                {
                    assert(!"Not implemented yet.");
                }
                break;

              case LambertID:
                {
                    const LambertClosureParams* p = reinterpret_cast<const LambertClosureParams*>(c->data());
                    LambertianBRDFInputValues values;
                    linear_rgb_reflectance_to_spectrum(w, values.m_reflectance);
                    values.m_reflectance_alpha = Alpha(1.0);
                    values.m_reflectance_multiplier = 1.0;
                    add_closure<LambertianBRDFInputValues>(
                        static_cast<ClosureID>(c->id),
                        w,
                        Vector3d(p->N.x, p->N.y, p->N.z),
                        values);
                }
                break;

              case MicrofacetBeckmannID:
              case MicrofacetBlinnID:
              case MicrofacetGGXID:
              case MicrofacetWardID:
              case ReflectionID:
              case RefractionID:
              case TranslucentID:
                {
                    assert(!"Not implemented yet.");
                }
                break;

              case EmissionID:
              case HoldoutID:
              case TransparentID:
                {
                    assert(!"Not implemented yet.");
                }
                break;

              assert_otherwise;
            }
        }
        break;
    }
}

template <typename InputValues>
void CompositeClosure::add_closure(
    const ClosureID     closure_type,
    const Color3f&      weight,
    const Vector3d&     normal,
    const InputValues&  params)
{
    do_add_closure<InputValues>(
        closure_type,
        weight,
        normal,
        false,
        Vector3d(0, 0, 0),
        params);
}

template <typename InputValues>
void CompositeClosure::add_closure(
    const ClosureID     closure_type,
    const Color3f&      weight,
    const Vector3d&     normal,
    const Vector3d&     tangent,
    const InputValues&  params)
{
    do_add_closure<InputValues>(
        closure_type,
        weight,
        normal,
        true,
        tangent,
        params);
}

template <typename InputValues>
void CompositeClosure::do_add_closure(
    const ClosureID     closure_type,
    const Color3f&      weight,
    const Vector3d&     normal,
    const bool          has_tangent,
    const Vector3d&     tangent,
    const InputValues&  params)
{
    // make sure we have enough space
    if (num_closures() >= MaxClosureEntries)
    {
        RENDERER_LOG_WARNING("Max number of closures in OSL shadergroup exceeded. Ignoring closure.");
        return;
    }

    assert(m_num_bytes + sizeof(InputValues) <= MaxPoolSize);

    // we use the luminance of the weight as the BSDF weight.
    double w = luminance(weight);

    if (w <= 0.0)
    {
        RENDERER_LOG_WARNING("Closure with negative or zero weight found. Ignoring closure");
        return;
    }

    m_weights[m_num_closures] = w;
    m_normals[m_num_closures] = normalize(normal);
    m_has_tangent[m_num_closures] = has_tangent;

    if (has_tangent)
        m_tangents[m_num_closures] = normalize(tangent);

    m_closure_types[m_num_closures] = closure_type;
    new (m_pool + m_num_bytes) InputValues(params);
    m_input_values[m_num_closures] = m_pool + m_num_bytes;
    m_num_bytes += sizeof(InputValues);
    ++m_num_closures;
}

}

// We probably want to reuse OSL macros to declare closure params 
// and register the closures. We can use them only inside the OSL namespace.
OSL_NAMESPACE_ENTER

void register_appleseed_closures(OSL::ShadingSystem& shading_system)
{
    // Describe the memory layout of each closure type to the OSL runtime.
    const size_t MaxParams = 32;
    struct BuiltinClosures
    {
        const char*     name;
        int             id;
        ClosureParam    params[MaxParams];
    };

    static const BuiltinClosures builtins[] =
    {
        { "ashikhmin_shirley", AshikhminShirleyID, { CLOSURE_VECTOR_PARAM(AshikhminShirleyClosureParams, N),
                                                     CLOSURE_VECTOR_PARAM(AshikhminShirleyClosureParams, T),
                                                     CLOSURE_COLOR_PARAM(AshikhminShirleyClosureParams, kd),
                                                     CLOSURE_COLOR_PARAM(AshikhminShirleyClosureParams, ks),
                                                     CLOSURE_FLOAT_PARAM(AshikhminShirleyClosureParams, nu),
                                                     CLOSURE_FLOAT_PARAM(AshikhminShirleyClosureParams, nv),
                                                     CLOSURE_FINISH_PARAM(AshikhminShirleyClosureParams) } },

        { "diffuse", LambertID, { CLOSURE_VECTOR_PARAM(LambertClosureParams, N),
                                  CLOSURE_FINISH_PARAM(LambertClosureParams) } },

        { "emission", EmissionID, { CLOSURE_FINISH_PARAM(EmptyClosureParams) } },

        { "holdout", HoldoutID, { CLOSURE_FINISH_PARAM(EmptyClosureParams) } },
        
        { "microfacet_beckmann", MicrofacetBeckmannID, { CLOSURE_VECTOR_PARAM(MicrofacetBRDFClosureParams, N),
                                                         CLOSURE_FLOAT_PARAM(MicrofacetBRDFClosureParams, glossiness),
                                                         CLOSURE_FINISH_PARAM(MicrofacetBRDFClosureParams) } },

        { "microfacet_blinn", MicrofacetBlinnID, { CLOSURE_VECTOR_PARAM(MicrofacetBRDFClosureParams, N),
                                                   CLOSURE_FLOAT_PARAM(MicrofacetBRDFClosureParams, glossiness),
                                                   CLOSURE_FINISH_PARAM(MicrofacetBRDFClosureParams) } },

        { "microfacet_ggx", MicrofacetGGXID, { CLOSURE_VECTOR_PARAM(MicrofacetBRDFClosureParams, N),
                                               CLOSURE_FLOAT_PARAM(MicrofacetBRDFClosureParams, glossiness),
                                               CLOSURE_FINISH_PARAM(MicrofacetBRDFClosureParams) } },

        { "microfacet_ward", MicrofacetWardID, { CLOSURE_VECTOR_PARAM(MicrofacetBRDFClosureParams, N),
                                                 CLOSURE_FLOAT_PARAM(MicrofacetBRDFClosureParams, glossiness),
                                                 CLOSURE_FINISH_PARAM(MicrofacetBRDFClosureParams) } },

        { "reflection", ReflectionID, { CLOSURE_VECTOR_PARAM(ReflectionClosureParams, N),
                                        CLOSURE_FINISH_PARAM(ReflectionClosureParams) } },

        { "refraction", RefractionID, { CLOSURE_VECTOR_PARAM(RefractionClosureParams, N),
                                        CLOSURE_FLOAT_PARAM(RefractionClosureParams, from_ior),
                                        CLOSURE_FLOAT_PARAM(RefractionClosureParams, to_ior),
                                        CLOSURE_FINISH_PARAM(RefractionClosureParams) } },

        { "translucent", TranslucentID, { CLOSURE_VECTOR_PARAM(LambertClosureParams, N),
                                          CLOSURE_FINISH_PARAM(LambertClosureParams) } },

        { "transparency", TransparentID, { CLOSURE_FINISH_PARAM(EmptyClosureParams) } },

        { 0, 0, {} }    // mark end of the array
    };

    for (size_t i = 0; builtins[i].name != 0; ++i)
    {
        shading_system.register_closure(
            builtins[i].name,
            builtins[i].id,
            builtins[i].params,
            0,
            0);

        RENDERER_LOG_INFO("registered OSL closure %s.", builtins[i].name);
    }
}

OSL_NAMESPACE_EXIT

namespace renderer
{

void register_closures(OSL::ShadingSystem& shading_system)
{
    OSL::register_appleseed_closures(shading_system);
}

}   // namespace renderer<|MERGE_RESOLUTION|>--- conflicted
+++ resolved
@@ -97,14 +97,10 @@
 // CompositeClosure class implementation.
 // 
 
-<<<<<<< HEAD
 CompositeClosure::CompositeClosure(
     const OSL::ClosureColor* Ci)
   : m_num_closures(0)
   , m_num_bytes(0)
-=======
-CompositeClosure::CompositeClosure(const OSL::ClosureColor* ci)
->>>>>>> 6da83601
 {
     process_closure_tree(ci, Color3f(1.0f));
 
