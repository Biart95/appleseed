--- conflicted
+++ resolved
@@ -63,17 +63,12 @@
 
 struct ShaderQuery::Impl
 {
-<<<<<<< HEAD
-    std::string     m_search_path;
-    OSL::OSLQuery   m_query;
-=======
     typedef boost::optional<Dictionary> OptionalDictionary;
 
     std::string                              m_search_path;
     OSL::OSLQuery                            m_query;
     mutable OptionalDictionary               m_metadata;
     mutable std::vector<OptionalDictionary>  m_param_info;
->>>>>>> 09eedccf
 
     static bool copy_value_to_dict(
         const OSL::OSLQuery::Parameter& param,
@@ -244,9 +239,6 @@
 const Dictionary& ShaderQuery::get_param_info(const size_t param_index) const
 {
     assert(param_index < get_num_params());
-<<<<<<< HEAD
-    return Impl::param_to_dict(*impl->m_query.getparam(param_index));
-=======
 
     if (!impl->m_param_info[param_index])
     {
@@ -255,7 +247,6 @@
     }
 
     return impl->m_param_info[param_index].get();
->>>>>>> 09eedccf
 }
 
 const Dictionary& ShaderQuery::get_metadata() const
